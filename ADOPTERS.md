--- conflicted
+++ resolved
@@ -1,15 +1,7 @@
-<<<<<<< HEAD
-| Organization | Contact | Description of Use |
-| ------------ | ------- | ------------------ |
-| [Spotify](https://www.spotify.com) |[@alund](https://github.com/alund)| Main interface towards all of Spotify's infrastructure and technical documentation.|
-| [bol.com](https://www.bol.com) |[@RoyJacobs](https://github.com/RoyJacobs)| Initial work being done to unify platform tooling.|
-| [DFDS](https://www.dfds.com) |[@carlsendk](https://github.com/carlsendk)| V2 self-service platform.|
-| [Roku](https://www.roku.com) |[@timurista](https://github.com/timurista)| Initial work on Cloud engineering service platform.|
-=======
 | Organization                       | Contact                                    | Description of Use                                                                  |
 | ---------------------------------- | ------------------------------------------ | ----------------------------------------------------------------------------------- |
 | [Spotify](https://www.spotify.com) | [@alund](https://github.com/alund)         | Main interface towards all of Spotify's infrastructure and technical documentation. |
 | [bol.com](https://www.bol.com)     | [@RoyJacobs](https://github.com/RoyJacobs) | Initial work being done to unify platform tooling.                                  |
 | [DFDS](https://www.dfds.com)       | [@carlsendk](https://github.com/carlsendk) | V2 self-service platform.                                                           |
 | [Roadie](https://roadie.io)        | [@dtuite](https://github.com/dtuite)       | Hosted, managed Backstage with easy set-up                                          |
->>>>>>> a6e1bafa
+| [Roku](https://www.roku.com)       | [@timurista](https://github.com/timurista) | Initial work on Cloud engineering service platform.                                 |